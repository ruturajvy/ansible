# usage: source env-setup [-q]
#        source hacking/env-setup [-q]
#        . ./env-setup [-q]
#        . ./hacking/env-setup [q]
#    modifies environment for running Ansible from checkout

# When run using source as directed, $0 gets set to bash, so we must use $BASH_SOURCE
case "$0" in
<<<<<<< HEAD
    (*bash)
        HACKING_DIR=${BASH_SOURCE%/*};;
=======
    (bash)
        HACKING_DIR="${BASH_SOURCE%/*}";;
>>>>>>> 3839dcd5
    (*)
        HACKING_DIR="${0%/*}";;
esac
# The below is an alternative to readlink -fn which doesn't exist on OS X
# Source: http://stackoverflow.com/a/1678636
FULL_PATH=$(python -c "import os; print(os.path.realpath('$HACKING_DIR'))")
ANSIBLE_HOME="${FULL_PATH%/*}"

PREFIX_PYTHONPATH="$ANSIBLE_HOME/lib"
PREFIX_PATH="$ANSIBLE_HOME/bin"
PREFIX_MANPATH="$ANSIBLE_HOME/docs/man"

case "$PYTHONPATH" in
  (*${PREFIX_PYTHONPATH}*) :;;
  (*) export PYTHONPATH="$PREFIX_PYTHONPATH${PYTHONPATH:+:$PYTHONPATH}";;
esac
case "$MANPATH" in
  (*${PREFIX_MANPATH}*) :;;
  (*) export MANPATH="$PREFIX_MANPATH${MANPATH:+:$MANPATH}";;
esac
case "$PATH" in
  (*${PREFIX_PATH}*) :;;
  (*) export PATH="$PREFIX_PATH${PATH:+:$PATH}";;
esac
export ANSIBLE_LIBRARY="$ANSIBLE_HOME/library"

# Print out values unless -q is set

if [ $# -eq 0 ] || [ "$1" != "-q" ] ; then
    echo ""
    echo "Setting up Ansible to run out of checkout..."
    echo ""
    echo "PATH=$PATH"
    echo "PYTHONPATH=$PYTHONPATH"
    echo "ANSIBLE_LIBRARY=$ANSIBLE_LIBRARY"
    echo "MANPATH=$MANPATH"
    echo ""

    echo "Remember, you may wish to specify your host file with -i"
    echo ""
    echo "Done!"
    echo ""
fi<|MERGE_RESOLUTION|>--- conflicted
+++ resolved
@@ -6,13 +6,8 @@
 
 # When run using source as directed, $0 gets set to bash, so we must use $BASH_SOURCE
 case "$0" in
-<<<<<<< HEAD
-    (*bash)
-        HACKING_DIR=${BASH_SOURCE%/*};;
-=======
     (bash)
         HACKING_DIR="${BASH_SOURCE%/*}";;
->>>>>>> 3839dcd5
     (*)
         HACKING_DIR="${0%/*}";;
 esac
